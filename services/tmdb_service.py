import json
import os
import random
from typing import List, Dict, Any, Optional
from langchain_mistralai.chat_models import ChatMistralAI
from langchain.prompts import ChatPromptTemplate
from langchain.output_parsers import StructuredOutputParser, ResponseSchema
from langchain.schema.runnable import Runnable
from pydantic import BaseModel, Field
import logging

from models.Movie import Movie
from services.vector_search import vector_search_service

# Configuration du logger
logging.basicConfig(
    level=logging.INFO,
    format='%(asctime)s - %(levelname)s - %(message)s'
)
logger = logging.getLogger(__name__)


class MovieSearchFilters(BaseModel):
    genres: List[str] = Field(default=[], description="Liste de genres en français, ex: ['comédie', 'drame']")
    keywords: List[str] = Field(default=[], description="Liste de mots-clés significatifs en anglais")
    cast: List[str] = Field(default=[], description="Acteurs du film, ex: ['Tom Hanks', 'Liam Neeson']")
    directors: List[str] = Field(default=[], description="Réalisateurs du film, ex: ['Steven Spielberg']")
    avg_embedding: List[float] = Field(default=[], description="Embedding moyen pour la recherche de similarité")


class TMDBMovieService:
    """Service pour gérer les films TMDB"""
    
    TMDB_IMAGE_BASE_URL = "https://image.tmdb.org/t/p"
    
    def __init__(self, json_file_path: str = "db/tmdb_movies_for_embedding3.json"):
        self.json_file_path = json_file_path
        self._movies_cache = None
        self._model = ChatMistralAI(
                model_name="mistral-medium-latest",
                api_key=os.getenv('MISTRAL_API_KEY')
            )
    
    def _enhance_movie_data(self, movie: Dict[str, Any]) -> Dict[str, Any]:
        """Améliorer les données d'un film avec des URLs d'images optimisées"""
        enhanced_movie = movie.copy()
        
        # S'assurer que les champs de poster sont présents
        poster_path = enhanced_movie.get('poster_path')
        backdrop_path = enhanced_movie.get('backdrop_path')
        
        # Ajouter des URLs d'images de différentes tailles
        enhanced_movie['poster_urls'] = {}
        enhanced_movie['backdrop_urls'] = {}
        
        if poster_path:
            enhanced_movie['poster_urls'] = {
                'w185': f"{self.TMDB_IMAGE_BASE_URL}/w185{poster_path}",
                'w342': f"{self.TMDB_IMAGE_BASE_URL}/w342{poster_path}",
                'w500': f"{self.TMDB_IMAGE_BASE_URL}/w500{poster_path}",
                'w780': f"{self.TMDB_IMAGE_BASE_URL}/w780{poster_path}",
                'original': f"{self.TMDB_IMAGE_BASE_URL}/original{poster_path}"
            }
        
        if backdrop_path:
            enhanced_movie['backdrop_urls'] = {
                'w300': f"{self.TMDB_IMAGE_BASE_URL}/w300{backdrop_path}",
                'w780': f"{self.TMDB_IMAGE_BASE_URL}/w780{backdrop_path}",
                'w1280': f"{self.TMDB_IMAGE_BASE_URL}/w1280{backdrop_path}",
                'original': f"{self.TMDB_IMAGE_BASE_URL}/original{backdrop_path}"
            }
        
        # Ajouter l'URL de poster par défaut pour compatibilité
        enhanced_movie['poster_url'] = enhanced_movie['poster_urls'].get('w500', '') if poster_path else ''
        
        return enhanced_movie

    def load_movies(self) -> List[Dict[str, Any]]:
        """Charger tous les films depuis le fichier JSON"""
        if self._movies_cache is None:
            try:
                with open(self.json_file_path, 'r', encoding='utf-8') as f:
                    self._movies_cache = json.load(f)
                logger.info(f"Loaded {len(self._movies_cache)} movies from TMDB")
            except FileNotFoundError as e:
                logger.error(f"File not found: {self.json_file_path}")
                self._movies_cache = []
            except json.JSONDecodeError as e:
                logger.error(f"JSON decode error: {e}")
                self._movies_cache = []
            except Exception as e:
                logger.exception(f"Unexpected error while loading movies: {e}")
                self._movies_cache = []
        return self._movies_cache
    
    def get_random_movies(self, count: int = 10) -> List[Dict[str, Any]]:
        """Obtenir des films aléaoires avec données améliorées"""
        movies = self.load_movies()
        if len(movies) <= count:
            selected_movies = movies
        else:
            selected_movies = random.sample(movies, count)
        
        return [self._enhance_movie_data(movie) for movie in selected_movies]

    async def search_movies_by_structured_filters(self, filters, count: int) -> List[Dict[str, Any]]:
        """Rechercher des films en fonction de filtres structurés venant d'un modèle LLM"""
        movies = self.load_movies()
        scored_movies = []
        logger.info(f"Searching for {filters}")
        
        # Normaliser les filtres pour gérer à la fois les dict et les MovieSearchFilters
        if isinstance(filters, MovieSearchFilters):
            filters_dict = filters.dict()
        else:
            filters_dict = filters
        
        for movie in movies:
            score = 0
            if len(filters_dict.get("avg_embedding", []))>0:
                movie_to_compare = await Movie.find_one({"tmdb_id": int(movie.get("id"))})
<<<<<<< HEAD
                if movie_to_compare and hasattr(movie_to_compare, 'combined_embedding'):
                    similarity = vector_search_service.calculate_similarity(filters_dict["avg_embedding"], movie_to_compare.combined_embedding)
                    logger.info(f"similarity {similarity}")
                    score += similarity
                else:
                    logger.info(f"Movie not found in database or missing embedding: {movie.get('id')}")
            else :
                logger.info(f"no similarity to calculate")
=======
                similarity = vector_search_service.calculate_similarity(filters["avg_embedding"], movie_to_compare.combined_embedding)
                logger.info(f"similarity {similarity}")
                score += similarity
>>>>>>> dbcd9314

            # Match genres
            movie_genres = [g.lower() for g in movie.get('genres', [])]
            for genre in filters_dict.get("genres", []):
                if genre.lower() in movie_genres:
                    score += 3  # pondération importante

            # Match keywords
            movie_keywords = [k.lower() for k in movie.get('keywords', [])]
            for keyword in filters_dict.get("keywords", []):
                if keyword.lower() in movie_keywords:
                    score += 2

            # Match cast
            movie_cast = [c.lower() for c in movie.get('cast', [])]
            for cast in filters_dict.get("cast", []):
                if cast.lower() in movie_cast:
                    score += 2

            movie_directors = [c.lower() for c in movie.get('directors', [])]
            for title in filters_dict.get("directors", []):
                if title.lower() in movie_directors:
                    score += 1

            if score > 0:
                scored_movies.append((movie, score))

        # Compléter si nécessaire
        if len(scored_movies) < count:
            scored_movies += self.get_random_movies(count - len(scored_movies))
        # Trier par score décroissant
        scored_movies.sort(key=lambda x: x[1], reverse=True)
        logger.info(f"Found {scored_movies}")
        # Garder les meilleurs
        top_movies = [self._enhance_movie_data(m[0]) for m in scored_movies[:count]]

        return top_movies[:count]

    def parse_prompt_to_filters(self, user_prompt: List[str]) -> Dict[str, Any]:
        try:
            prompt = ChatPromptTemplate.from_messages([
                ("system",
                 "Tu es un assistant qui transforme une description libre d'envie de film en critères de recherche structurés.")
            ]+ [
                ("user", prompt) for prompt in user_prompt
            ])

            chain = prompt | self._model.with_structured_output(schema=MovieSearchFilters)
            result = chain.invoke({})
            logger.debug(f"LLM structured result: {result}")
            return result
        except Exception as e:
            logger.exception(f"Error parsing user prompt to filters: {e}")
            return {}

    def get_similar_movies(self, movie_id: int, count: int = 5) -> List[Dict[str, Any]]:
        """Obtenir des films similaires à un film donné par ID"""
        movies = self.load_movies()
        # Pour l'instant, retourne des films aléaoires
        # TODO: Implémenter une vraie logique de similarité
        return self.get_random_movies(count)

# Instance globale du service
tmdb_service = TMDBMovieService()<|MERGE_RESOLUTION|>--- conflicted
+++ resolved
@@ -119,21 +119,9 @@
             score = 0
             if len(filters_dict.get("avg_embedding", []))>0:
                 movie_to_compare = await Movie.find_one({"tmdb_id": int(movie.get("id"))})
-<<<<<<< HEAD
-                if movie_to_compare and hasattr(movie_to_compare, 'combined_embedding'):
-                    similarity = vector_search_service.calculate_similarity(filters_dict["avg_embedding"], movie_to_compare.combined_embedding)
-                    logger.info(f"similarity {similarity}")
-                    score += similarity
-                else:
-                    logger.info(f"Movie not found in database or missing embedding: {movie.get('id')}")
-            else :
-                logger.info(f"no similarity to calculate")
-=======
                 similarity = vector_search_service.calculate_similarity(filters["avg_embedding"], movie_to_compare.combined_embedding)
                 logger.info(f"similarity {similarity}")
                 score += similarity
->>>>>>> dbcd9314
-
             # Match genres
             movie_genres = [g.lower() for g in movie.get('genres', [])]
             for genre in filters_dict.get("genres", []):
